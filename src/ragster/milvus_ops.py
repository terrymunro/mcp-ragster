--- conflicted
+++ resolved
@@ -1,9 +1,5 @@
 import logging
 from typing import Any, cast
-<<<<<<< HEAD
-=======
-from collections.abc import Sequence
->>>>>>> 04d7147b
 
 from pymilvus import (
     MilvusClient,
@@ -234,7 +230,9 @@
                 output_fields=output_fields,
                 consistency_level="Strong",
             )
-            results_seq = cast(Sequence[Any], results)
+            results_seq = cast(
+              
+          [Any], results)
             processed = []
             try:
                 # Handle different result types from Milvus search
@@ -242,15 +240,11 @@
                     # Try to access the first result set
                     first_result = None
                     try:
-<<<<<<< HEAD
                         first_result = (
                             cast(list[Any], results)[0]
                             if hasattr(results, "__getitem__")
                             else None
                         )
-=======
-                        first_result = results_seq[0]
->>>>>>> 04d7147b
                     except (IndexError, TypeError):
                         first_result = None
 
